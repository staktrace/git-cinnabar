--- conflicted
+++ resolved
@@ -184,15 +184,10 @@
             treeish = self.resolve_ref(treeish)
         if recursive:
             assert not isinstance(treeish, Mark)
-<<<<<<< HEAD
-            iterator = self.iter('ls-tree', '-r', treeish, '--', path)
+            iterator = self.iter('ls-tree', '--full-tree', '-r', treeish,
+                                 '--', path)
         elif isinstance(treeish, Mark) and self._fast_import:
             assert not path.endswith('/')
-=======
-            iterator = self.iter('ls-tree', '--full-tree', '-r', treeish,
-                                 '--', path)
-        elif not path.endswith('/') and self._fast_import:
->>>>>>> 4d96b8cb
             ls = self._fast_import.ls(treeish, path)
             if any(l is not None for l in ls):
                 yield ls
