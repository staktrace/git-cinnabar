import hashlib
import json
import os
import sys


BASE_DIR = os.path.dirname(__file__)
sys.path.append(BASE_DIR)
sys.path.append(os.path.join(BASE_DIR, '..'))

from distutils.version import StrictVersion
from itertools import chain

import osx  # noqa: F401
from tasks import (
    action,
    parse_version,
    Task,
    TaskEnvironment,
    Tool,
)
from tools import (
    GIT_VERSION,
    MERCURIAL_VERSION,
    ALL_MERCURIAL_VERSIONS,
    SOME_MERCURIAL_VERSIONS,
    Git,
    Helper,
    Hg,
    old_compatible_python,
)
from variables import *  # noqa: F403


def git_rev_parse(committish):
    from cinnabar.git import Git
    from cinnabar.util import one
    return one(Git.iter('rev-parse', committish,
                        cwd=os.path.join(BASE_DIR, '..'))).decode()


UPGRADE_FROM = ()  # ('0.5.0',)


class TestTask(Task):
    coverage = []

    def __init__(self, **kwargs):
        git = kwargs.pop('git', GIT_VERSION)
        hg = kwargs.pop('hg', MERCURIAL_VERSION)
        commit = kwargs.pop('commit', None)
        task_env = kwargs.pop('task_env', 'linux')
        variant = kwargs.pop('variant', None)
        helper = kwargs.pop('helper', None)
        clone = kwargs.pop('clone', TC_COMMIT)
        desc = kwargs.pop('description', None)
        extra_desc = kwargs.pop('extra_desc', None)
        pre_command = kwargs.pop('pre_command', None)
        if helper is None:
            helper = '{}.{}'.format(task_env, variant) if variant else task_env
            helper = Helper.install(helper)
        if variant:
            kwargs.setdefault('env', {})['VARIANT'] = variant
        env = TaskEnvironment.by_name('{}.test'.format(task_env))
        command = []
        if pre_command:
            command.extend(pre_command)
        if hg:
            command.extend(Hg.install('{}.{}'.format(task_env, hg)))
            command.append('hg --version')
            try:
                if StrictVersion(hg) < '3.6':
                    kwargs.setdefault('env', {})['NO_CLONEBUNDLES'] = '1'
            except ValueError:
                # `hg` is a sha1 for trunk, which means it's >= 3.6
                pass
        if git:
            command.extend(Git.install('{}.{}'.format(task_env, git)))
            command.append('git --version')
        command.extend(Task.checkout(commit=commit))
        command.extend(helper)
        if clone:
            command.extend([
                'curl -L {{{}.artifact}} -o repo/bundle.git'.format(
                    Clone.by_name(clone)),
                'git init repo/hg.old.git',
                'git -C repo/hg.old.git fetch ../bundle.git refs/*:refs/*',
                'git -C repo/hg.old.git remote add origin hg::$REPO',
                'git -C repo/hg.old.git symbolic-ref HEAD'
                ' refs/heads/branches/default/tip',
            ])
            kwargs.setdefault('env', {})['REPO'] = REPO
        if variant == 'coverage':
            command = [
                'export GIT_CINNABAR_COVERAGE=1',
                'export COVERAGE_FILE=$PWD/repo/.coverage',
            ] + command

        if 'command' in kwargs:
            kwargs['command'] = command + kwargs['command']
        else:
            if commit:
                # Always use the current CI scripts
                command.append('git -C repo checkout {} CI'.format(TC_COMMIT))
            kwargs['command'] = command + [
                'make -C repo -f CI/tests.mk',
            ]

        if variant == 'coverage':
            kwargs['command'].extend([
                'shopt -s nullglob',
                'for f in repo/git-core/{{cinnabar,connect,hg}}*.gcda',
                'do mv $f repo/helper',
                'done',
                'cd repo',
                'tar -Jcf $ARTIFACTS/coverage.tar.xz .coverage'
                ' helper/{{cinnabar,connect,hg}}*.gcda',
                'cd ..',
                'shopt -u nullglob',
            ])
            artifact = kwargs.pop('artifact', None)
            artifacts = kwargs.setdefault('artifacts', [])
            assert not(artifacts and artifact)
            if artifact:
                artifacts.push(artifact)
            artifacts.append('coverage.tar.xz')
            self.coverage.append(self)
        if not desc:
            desc = 'test w/ git-{} hg-{}'.format(
                git, 'r' + hg if len(hg) == 40 else hg)
            if variant and variant != 'coverage':
                desc = ' '.join((desc, variant))
        if extra_desc:
            desc = ' '.join((desc, extra_desc))
        if task_env != 'linux':
            desc = ' '.join((desc, env.os, env.cpu))
        kwargs['description'] = desc
        Task.__init__(self, task_env=env, **kwargs)


class Clone(TestTask, metaclass=Tool):
    PREFIX = "clone"

    def __init__(self, version):
        sha1 = git_rev_parse(version)
        expireIn = '26 weeks'
        if version == TC_COMMIT or len(version) == 40:
            if version == TC_COMMIT:
                download = Helper.install('linux')
            else:
                download = Helper.install('linux.old:{}'.format(version))
            expireIn = '26 weeks'
        elif parse_version(version) > parse_version('0.5.0a'):
            download = ['repo/git-cinnabar download']
        elif parse_version(version) == parse_version('0.4.0'):
            download = ['(cd repo ; ./git-cinnabar download)']
        else:
            download = []
        if (parse_version(version) < parse_version('0.5.0b3') and
                version != TC_COMMIT):
            hg = '4.3.3'
        else:
            hg = MERCURIAL_VERSION
        if REPO == DEFAULT_REPO:
            index = 'bundle.{}'.format(sha1)
        else:
            index = 'bundle.{}.{}'.format(hashlib.sha1(REPO).hexdigest(), sha1)
        TestTask.__init__(
            self,
            hg=hg,
            description='clone w/ {}'.format(version),
            index=index,
            expireIn=expireIn,
            helper=download,
            commit=sha1,
            clone=False,
            command=[
                'PATH=$PWD/repo:$PATH'
                ' git -c fetch.prune=true clone -n hg::$REPO hg.old.git',
                'git -C hg.old.git bundle create $ARTIFACTS/bundle.git --all',
            ],
            artifact='bundle.git',
            env={
                'REPO': REPO,
            },
        )


@action('decision')
def decision():
    TestTask(
        description='python lint & tests',
        variant='coverage',
        clone=False,
        command=[
            '(cd repo &&'
            ' nosetests --all-modules --with-coverage --cover-tests tests)',
            '(cd repo && flake8 --ignore E402 $(git ls-files \\*\\*.py'
            ' git-cinnabar git-remote-hg | grep -v ^CI/))',
            '(cd repo && python3 -m flake8 --ignore E402 '
            '$(git ls-files CI/\\*\\*.py))',
        ],
    )

    for env in ('linux', 'mingw64', 'osx10_10'):
        TestTask(task_env=env)

    for env in ('linux', 'mingw64', 'osx10_11'):
        task_env = TaskEnvironment.by_name('{}.test'.format(env))
        Task(
            task_env=task_env,
            description='download helper {} {}'.format(task_env.os,
                                                       task_env.cpu),
            command=list(chain(
                Git.install('{}.{}'.format(env, GIT_VERSION)),
                Hg.install('{}.{}'.format(env, MERCURIAL_VERSION)),
                Task.checkout(),
                [
                    '(cd repo ; ./git-cinnabar download --dev)',
                    'rm -rf repo/.git',
                    '(cd repo ; ./git-cinnabar download --dev)',
                    '(cd repo ; ./git-cinnabar download)',
                ],
            )),
            dependencies=[
                Helper.by_name(env),
            ],
        )

    # Because nothing is using the x86 windows helper, we need to manually
    # touch it.
    Helper.by_name('mingw32')

    for upgrade in UPGRADE_FROM:
        TestTask(
            extra_desc='upgrade-from-{}'.format(upgrade),
            variant='coverage',
            clone=upgrade,
            env={
                'UPGRADE_FROM': upgrade,
            },
        )

    for git in ('1.8.5', '2.7.4'):
        TestTask(git=git)

    for hg in SOME_MERCURIAL_VERSIONS:
        if hg != MERCURIAL_VERSION:
            TestTask(hg=hg)

    for env in ('linux', 'osx10_11'):
        TestTask(
            task_env=env,
            variant='asan',
            env={
                'GIT_CINNABAR_EXPERIMENTS': 'true',
            },
        )

    TestTask(
        variant='coverage',
        extra_desc='graft',
        env={
            'GRAFT': '1',
        },
    )

    TestTask(
        variant='old',
        env={
            'GIT_CINNABAR_OLD_HELPER': '1',
        },
    )

    TestTask(
        variant='old',
        extra_desc='graft',
        env={
            'GIT_CINNABAR_OLD_HELPER': '1',
            'GRAFT': '1',
        },
    )

    rev = old_compatible_python()

    TestTask(
        commit=rev,
        clone=rev,
        extra_desc='old python',
        env={
            'GIT_CINNABAR_OLD': '1',
        },
    )

    TestTask(
        commit=rev,
        clone=rev,
        extra_desc='old python graft',
        env={
            'GIT_CINNABAR_OLD': '1',
            'GRAFT': '1',
        },
    )

    TestTask(
        variant='coverage',
        extra_desc='experiments',
        env={
            'GIT_CINNABAR_EXPERIMENTS': 'true',
        },
    )

    TestTask(
        variant='coverage',
        extra_desc='experiments graft',
        env={
            'GIT_CINNABAR_EXPERIMENTS': 'true',
            'GRAFT': '1',
        },
    )

<<<<<<< HEAD
=======
    for variant in ('coverage', 'old'):
        env = {
            'GIT_CINNABAR_CHECK': 'no-mercurial',
        }
        if variant == 'old':
            env['GIT_CINNABAR_OLD_HELPER'] = '1'
        TestTask(
            variant=variant,
            extra_desc='no-mercurial',
            pre_command=[
                'python -m virtualenv venv',
                '. venv/bin/activate',
            ],
            command=[
                'deactivate',
                # deactivate removes the git directory from $PATH.
                # Also add the virtualenv bin directory to $PATH for mercurial
                # to be found, but at the end for the system python to still
                # be picked.
                'export PATH=$PWD/git/bin:$PATH:$PWD/venv/bin',
                'make -C repo -f CI/tests.mk',
            ],
            env=env
        )

    for variant in ('coverage', 'asan'):
        for check in ([], ['no-mercurial']):
            TestTask(
                variant=variant,
                extra_desc=' '.join(['cram'] + check),
                clone=False,
                command=[
                    'cram --verbose repo/tests',
                ],
                env={
                    'GIT_CINNABAR_CHECK': ','.join(
                        ['no-version-check'] + check),
                },
            )

>>>>>>> d34eb9d1

@action('more-hg-versions',
        title='More hg versions',
        description='Trigger tests against more mercurial versions')
def more_hg_versions():
    for hg in ALL_MERCURIAL_VERSIONS:
        if hg != MERCURIAL_VERSION and hg not in SOME_MERCURIAL_VERSIONS:
            TestTask(hg=hg)


@action('hg-trunk',
        title='Test w/ hg trunk',
        description='Trigger tests against current mercurial trunk')
def hg_trunk():
    import requests
    r = requests.get('https://www.mercurial-scm.org/repo/hg/?cmd=branchmap')
    trunk = None
    for l in r.text.splitlines():
        fields = l.split()
        if fields[0] == 'default':
            trunk = fields[-1]
    if not trunk:
        raise Exception('Cannot find mercurial trunk changeset')
    TestTask(hg=trunk)


try:
    func = action.by_name[TC_ACTION or 'decision'].func
except AttributeError:
    raise Exception('Unsupported action: %s', TC_ACTION or 'decision')

func()

upload_coverage = []

if TestTask.coverage and TC_IS_PUSH and TC_BRANCH:
    download_coverage = [
        'curl -o cov-{{{}.id}}.tar.xz -L {{{}.artifact}}'.format(task, task)
        for task in TestTask.coverage
    ]
    task = Helper.by_name('linux.coverage')
    download_coverage.append(
        'curl -o gcda-helper.tar.xz -L {{{}.artifacts[1]}}'.format(task))

    upload_coverage.extend([
        '(' + '& '.join(download_coverage) + '& wait)',
        'tar -Jxf gcda-helper.tar.xz',
    ])
    for task in TestTask.coverage:
        upload_coverage.extend([
            'tar -Jxf cov-{{{}.id}}.tar.xz'.format(task),
            'codecov --name "{}" --commit {} --branch {}'.format(
                task.task['metadata']['name'], TC_COMMIT, TC_BRANCH),
            ('find . \\( -name .coverage -o -name coverage.xml '
             '-o -name \\*.gcda -o -name \\*.gcov \\) -delete'),
        ])

if upload_coverage:
    Task(
        task_env=TaskEnvironment.by_name('linux.codecov'),
        description='upload coverage',
        scopes=['secrets:get:repo:github.com/glandium.git-cinnabar:codecov'],
        command=list(chain(
            Task.checkout(),
            [
                'set +x',
                ('export CODECOV_TOKEN=$(curl -sL http://taskcluster/secrets'
                 '/v1/secret/repo:github.com/glandium.git-cinnabar:codecov | '
                 'python -c "import json, sys; print(json.load(sys.stdin)'
                 '[\\"secret\\"][\\"token\\"])")'),
                'set -x',
                'cd repo',
            ],
            upload_coverage,
        )),
    )

for t in Task.by_id.values():
    t.submit()

if not TC_ACTION and 'TC_GROUP_ID' in os.environ:
    actions = {
        'version': 1,
        'actions': [],
        'variables': {
            'e': dict(TC_DATA, decision_id=''),
            'tasks_for': 'action',
        },
    }
    for name, a in action.by_name.items():
        if name != 'decision':
            actions['actions'].append({
                'kind': 'task',
                'name': a.name,
                'title': a.title,
                'description': a.description,
                'context': [],
                'task': a.task,
            })

    with open('actions.json', 'w') as out:
        out.write(json.dumps(actions, indent=True))<|MERGE_RESOLUTION|>--- conflicted
+++ resolved
@@ -319,49 +319,19 @@
         },
     )
 
-<<<<<<< HEAD
-=======
-    for variant in ('coverage', 'old'):
-        env = {
-            'GIT_CINNABAR_CHECK': 'no-mercurial',
-        }
-        if variant == 'old':
-            env['GIT_CINNABAR_OLD_HELPER'] = '1'
+    for variant in ('coverage', 'asan'):
         TestTask(
             variant=variant,
-            extra_desc='no-mercurial',
-            pre_command=[
-                'python -m virtualenv venv',
-                '. venv/bin/activate',
+            extra_desc='cram',
+            clone=False,
+            command=[
+                'cram --verbose repo/tests',
             ],
-            command=[
-                'deactivate',
-                # deactivate removes the git directory from $PATH.
-                # Also add the virtualenv bin directory to $PATH for mercurial
-                # to be found, but at the end for the system python to still
-                # be picked.
-                'export PATH=$PWD/git/bin:$PATH:$PWD/venv/bin',
-                'make -C repo -f CI/tests.mk',
-            ],
-            env=env
+            env={
+                'GIT_CINNABAR_CHECK': 'no-version-check',
+            },
         )
 
-    for variant in ('coverage', 'asan'):
-        for check in ([], ['no-mercurial']):
-            TestTask(
-                variant=variant,
-                extra_desc=' '.join(['cram'] + check),
-                clone=False,
-                command=[
-                    'cram --verbose repo/tests',
-                ],
-                env={
-                    'GIT_CINNABAR_CHECK': ','.join(
-                        ['no-version-check'] + check),
-                },
-            )
-
->>>>>>> d34eb9d1
 
 @action('more-hg-versions',
         title='More hg versions',
